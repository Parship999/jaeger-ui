# plexus

A React component for directed graphs.

![NPM @jaegertracing/plexus](https://img.shields.io/npm/v/@jaegertracing/plexus?color=08979c&style=for-the-badge&labelColor=444) ![Apache 2.0 License](https://img.shields.io/npm/l/@jaegertracing/plexus?color=096dd9&style=for-the-badge&labelColor=444&label=)

<!-- pro-tip: Generate the TOC here at https://magnetikonline.github.io/markdown-toc-generate/ -->

- [About](#about)
- [Install](#install)
- [Quick start](#quick-start)
  - [Import](#import)
  - [Data](#data)
  - [LayoutManager](#layoutmanager)
  - [Digraph](#digraph)
  - [Result](#result)
- [Concepts](#concepts)
  - [Edge and vertex data](#edge-and-vertex-data)
  - [Layers](#layers)
  - [Measurable nodes](#measurable-nodes)
  - [Layers group](#layers-group)
  - [`setOn*` props factories](#seton-props-factories)
- [API](#api)
  - [Input](#input)
    - [TVertexKey](#tvertexkey)
    - [TVertex](#tvertex)
    - [TEdge](#tedge)
  - [Data augmented with layout information](#data-augmented-with-layout-information)
    - [TLayoutVertex](#tlayoutvertex)
    - [TLayoutEdge](#tlayoutedge)
    - [TLayoutGraph](#tlayoutgraph)
  - [Externally exposed graph state](#externally-exposed-graph-state)
    - [TRendererUtils](#trendererutils)
    - [TExposedGraphState](#texposedgraphstate)
    - [TContainerPropsSetter](#tcontainerpropssetter)
  - [`LayoutManager` options](#layoutmanager-options)
  - [`Digraph` props](#digraph-props)
  - [Layer configuration objects](#layer-configuration-objects)
    - [Common to all layers](#common-to-all-layers)
    - [Common to SVG layers, only](#common-to-svg-layers-only)
    - [Measurable nodes layer](#measurable-nodes-layer)
    - [Nodes layer](#nodes-layer)
    - [Edges layer](#edges-layer)
    - [HTML and SVG layers group](#html-and-svg-layers-group)
  - [Builtin props factories](#builtin-props-factories)
    - [classNameIsSmall](#classnameissmall)
    - [scaleProperty.opacity](#scalepropertyopacity)
    - [scaleProperty.strokeOpacity](#scalepropertystrokeopacity)
    - [scaleProperty](#scaleproperty)
- [Recipes](#recipes)
  - [Arrow heads](#arrow-heads)
  - [UX + edges](#ux--edges)

## About

We needed to render directed graphs in Jaeger UI for the trace comparison feature and the experimental Trace Graph view. So, we surveyed the options available for generating directed graphs, in JavaScript. Our considerations included:

- The more readable the graphs, the better
- Try not to step outside of React
- Complex layouts within nodes should be supported
- We should not need to specify the width and height of nodes (but, resizing nodes doesn't need to be supported)
- We want lots of options for styling and adding interactivity

We found the landscape to be very impressive, but none of the existing options seemed to fit our key takeaways:

- The venerable [GraphViz](https://graphviz.gitlab.io/) does a fantastic job with layouts, i.e. positioning nodes and routing edges
- Regarding complex layouts within nodes, using HTML is second nature while things get complicated fast with SVG or canvas and GraphViz is not sufficiently expressive for our needs
- React is great for things like defining and managing interactivity and creating and styling complex layouts, so let's leverage it as much as we can

The approach we've taken is pretty much a main-line of the points above:

- Use GraphViz to determine node positions and route edges
- Use React for everything else

To break this down a bit further:

- GraphViz
  - Generally the `dot` layout engine in GraphViz is all we need for generating graph layouts
  - Sometimes it makes sense to use `dot` to position nodes, only, and use `neato` to route edges
- React
  - Use HTML to render content within nodes
  - Use SVG to render edges
  - Use either HTML or SVG to render supplemental layers of graph elements
  - Use standard React patterns for adding interactivity

The excellent [viz.js](https://github.com/mdaines/viz.js) is used, in a WebWorker, to generate GraphViz as plain-text output which is then parsed and provided to a React component which does the rendering.

**Note:** The viz.js repository on GitHub is archived.However, it still works great. And, likely could be even better if we upgrade to the last published version ([#339](https://github.com/jaegertracing/jaeger-ui/issues/339)).

## Install

```bash
# Yarn
yarn add @jaegertracing/plexus

# NPM
npm install --save @jaegertracing/plexus
```

## Quick start

### Import

```tsx
import * as React from 'react';

import { LayoutManager } from 'plexus';
// TODO(joe): Update import after killing `DirectedGraph`
import Digraph from 'plexus/Digraph';
```

### Data

For each node in the graph you need to define an object with a `key` field that uniquely identifies the node. We'll call this a vertex object. The vertices can have additional fields; below we've added `name` fields to our vertices.

```tsx
const vertices = [
  { key: 'web', name: 'web-app : login' },
  { key: 'users', name: 'user-store : get-user' },
  { key: 'cache', name: 'cache : get' },
  { key: 'db', name: 'db : get-user' },
  { key: 'auth', name: 'auth : login' },
];
```

For each edge in the graph, you need to define an object with `to` and `from` fields, the value of which map to the `key` fields on the vertices. This defines the which vertex is the head and which is the tail. Edges objects can have additional fields.

```tsx
// Edges must refer to the `key` field of vertices.
const edges = [
  { from: 'web', to: 'users' },
  { from: 'web', to: 'auth' },
  { from: 'users', to: 'cache' },
  { from: 'users', to: 'db' },
];
```

### `LayoutManager`

The LayoutManager generates the layout for the graph, i.e. it determines the node positions and the paths of the edges. Options can be passed that will affect the layout. See [`LayoutManager` options](#layoutmanager-options) for details.

```tsx
const lm = new LayoutManager({ useDotEdges: true, rankdir: 'TB', ranksep: 1.1 });
```

<<<<<<< HEAD
### `Digraph`
=======
### `LayeredDigraph`
>>>>>>> fbe4a206

The bulk of the public API is the `Digraph` component.

Below, we use the `Digraph` component to create a graph from the `vertices` and `edges` we defined, above. We set some styles, pass in the `LayoutManager` and configure the layers of the graph.

```tsx
const simpleGraph = (
  <Digraph
    edges={edges}
    vertices={vertices}
    setOnGraph={{
      style: {
        fontFamily: 'sans-serif',
        height: '100%',
        position: 'fixed',
        width: '100%',
      },
    }}
    layoutManager={lm}
    measurableNodesKey="nodes"
    layers={[
      {
        key: 'edges',
        edges: true,
        layerType: 'svg',
        defs: [{ localId: 'edge-arrow' }],
        markerEndId: 'edge-arrow',
      },
      {
        key: 'nodes',
        layerType: 'html',
        measurable: true,
        renderNode: (vertex: TVertex) => vertex.name,
        setOnNode: { style: { padding: '1rem', whiteSpace: 'nowrap', background: '#e8e8e8' } },
      },
    ]}
  />
);

render(simpleGraph, document.querySelector('#root'));
```

### Result

Combined, the above code snippets render the following graph:

![alt text](media/SimpleGraph.png 'SimpleGraph')

## Concepts

The elements of a plexus graph are defined as a series of layers. These establish how the nodes and edges will be rendered. A layer can generate either HTML elements or SVG elements and can render either nodes or edges. Each type of element, i.e. nodes or edges, can be represented by more than one layer.

plexus uses [GraphViz](https://graphviz.gitlab.io/) (via the [viz.js](https://github.com/mdaines/viz.js) package) to generate the layout for graphs. This layout information is then combined with the edge and vertex data and passed to the layers for rendering.

The life cycle of a graph in plexus is as following:

1. Render the nodes (but do not show them) with an initial position of `0, 0`
1. Measure the nodes so their size can be accounted for
1. Generate the layout of the graph
1. Render the layers of elements

In step 1, we render nodes but they are not shown to the user. This set of nodes is used to determine the width and height of each node so their sizes can be accounted for by GraphViz. This layer is unique in that it must be able to render nodes without knowing anything about the layout of the graph. We can say this layer of nodes is _measurable_, and every plexus graph requires one measurable node layer.

Steps 2 and 3 happen behind the scenes and we can basically ignore them. (The layout does have some configuration options that are covered, below.)

Step 4 is where we bring the graph to life.

### Edge and vertex data

Within plexus, each vertex must be uniquely identified by a `key` field of type either `string` or `number`. This must be unique within the vertices of a given graph. Edges refer to these keys.

```tsx
type TVertexKey = string | number;

// TODO(jeo): change the default type in types/index.tsx
type TVertex<T = Record<string, unknown>> = T & {
  key: TVertexKey;
};

type TEdge<T = Record<string, unknown>> = T & {
  from: TVertexKey;
  to: TVertexKey;
};
```

The data underlying edges and vertices are arrays of these types:

```tsx
// type is TVertex<{ name: string }>
const vertices = [
  { key: 'web', name: 'web-app : login' },
  { key: 'users', name: 'user-store : get-user' },
  // etc...
];

// type is simply TEdge<{}>
const edges = [
  { from: 'web', to: 'users' },
  { from: 'web', to: 'auth' },
  // etc...
];
```

### Layers

There are three types of layers:

- Edges
- Nodes
- Measurable nodes

Layers are configured through plain JavaScript objects and the `layers` prop on the `Digraph` component.

A layer can generate either HTML elements or SVG elements but **not a combination** of the two.

**Note:** We didn't see a practical reason to support edge layers that generate HTML. So, only SVG is supported for edge layers, at this time.

Layers have a containing element to group the elements they render. For HTML layers this is a `div`; for SVG layers this is a `g`.

The ordering of layers in the document matches the order in which they're defined in the `layers` prop on the `Digraph`.

### Measurable nodes

As noted in the description of the lifecycle, **every plexus graph must contain one measurable nodes layer**. This layer is rendered before the layout is generated so the size of the nodes can be accounted for in the layout.

This layer can be either HTML or SVG, and the value of the layer's `key` must also be set to the `measurableNodesKey` prop on the `Digraph` component.

By default, the size of a node is based on the dimensions of the wrapper for the node after it's been rendered to the document: a `div` for HTML nodes and a `g` for SVG nodes. This default behavior can be overridden via the `measureNode` field on the layer configuration object.

### Layers group

Layers can be grouped by their type: HTML or SVG. This is mainly only relevant if `zoom` is enabled or if you want to set props on a common container element for several layers. If `zoom` is enabled, the zoom transform will be applied to the common container of the layers instead of to each individual layer.

**Note:** Nesting groups is not supported.

### `setOn*` props factories

plexus provides hooks to define or generate props for the elements in the graph and their containers. For instance, the `setOnGraph` prop of the `Digraph` component allows props to be defined or generated for the root `<div>` element of the graph.

Generally, the value of these can be either an object of props to set on the target element, a function which will generate either `null` or an object of props to set on the target, or an array of either of these.

```tsx
const graphClassName = { className: 'LeGraphOlogy' };
// ignoring the parameters that are passed to the factory function, for now...
const generatePaddingStyle = () => {
  style: {
    padding: `${(Math.random() * 10).toFixed()}px`;
  }
};

// All three of these are valid:

// Set only the CSS class
const ok = (
  <Digraph
    edges={edges}
    vertices={vertices}
    setOnGraph={graphClassName}
    // etc...
  />
);

// Set only the random padding
const alsoOk = (
  <Digraph
    edges={edges}
    vertices={vertices}
    setOnGraph={generatePaddingStyle}
    // etc...
  />
);

// Set both the CSS class and the random padding
const allOfTheAbove = (
  <Digraph
    edges={edges}
    vertices={vertices}
    setOnGraph={[graphClassName, generatePaddingStyle]}
    // etc...
  />
);
```

## API

- [Input](#input)
  - [TVertexKey](#tvertexkey)
  - [TVertex](#tvertex)
  - [TEdge](#tedge)
- [Data augmented with layout information](#data-augmented-with-layout-information)
  - [TLayoutVertex](#tlayoutvertex)
  - [TLayoutEdge](#tlayoutedge)
  - [TLayoutGraph](#tlayoutgraph)
- [Externally exposed graph state](#externally-exposed-graph-state)
  - [TRendererUtils](#trendererutils)
  - [TExposedGraphState](#texposedgraphstate)
  - [TContainerPropsSetter](#tcontainerpropssetter)
- [`LayoutManager` options](#layoutmanager-options)
- [`Digraph` props](#digraph-props)
- [Layer configuration objects](#layer-configuration-objects)
  - [Common to all layers](#common-to-all-layers)
  - [Common to SVG layers, only](#common-to-svg-layers-only)
  - [Measurable nodes layer](#measurable-nodes-layer)
  - [Nodes layer](#nodes-layer)
  - [Edges layer](#edges-layer)
  - [HTML and SVG layers group](#html-and-svg-layers-group)
- [Builtin props factories](#builtin-props-factories)
  - [classNameIsSmall](#classnameissmall)
  - [scaleProperty.opacity](#scalepropertyopacity)
  - [scaleProperty.strokeOpacity](#scalepropertystrokeopacity)
  - [scaleProperty](#scaleproperty)

### Input

#### `TVertexKey`

The type for the `key` field on vertices.

```tsx
type TVertexKey = string;
```

#### `TVertex`

The type for the data underlying vertices.

```tsx
type TVertex<T = {}> = T & {
  key: TVertexKey;
};
```

#### `TEdge`

The data that underlies edges in a graph.

```tsx
type TEdge<T = {}> = T & {
  from: TVertexKey;
  to: TVertexKey;
  isBidirectional?: boolean;
};
```

### Data augmented with layout information

#### `TLayoutVertex`

The underlying vertex data with layout information for a given vertex.

```tsx
type TLayoutVertex<T = {}> = {
  vertex: TVertex<T>;
  height: number;
  left: number;
  top: number;
  width: number;
};
```

#### `TLayoutEdge`

The combination of the underlying edge data (for a single edge) and the path information for a given edge.

```tsx
type TLayoutEdge<T = {}> = {
  edge: TEdge<T>;
  pathPoints: [number, number][];
};
```

#### `TLayoutGraph`

Indicates the size and scale of the full graph after it's been laid out.

```tsx
type TLayoutGraph = {
  height: number;
  scale: number;
  width: number;
};
```

### Externally exposed graph state

Various aspects of the state of the plexus graph are made available to props factories and render functions.

#### `TRendererUtils`

These utils are made available to the props factories (`setOn...`) and the render fields of the layer configuration objects.

The specific object which serves as the `TRendererUtils` that is made available does not change; referential equality is maintained throughout the life of a plexus graph. Therefore, these utils don't trigger updates to components (such as when the zoom transform changes).

| Field | Type and description |
| :-- | :-- |
| getLocalId | `(name: string) => string` |
|  | Takes in a string and prefixes it to scope the string to the current plexus graph. This effectively allows for IDs that are unique within the document given the `name` parameter is unique within a graph.<br>&nbsp; |
| getZoomTransform | `() => ZoomTransform` |
|  | Returns the current D3 zoom transform. See <https://github.com/d3/d3-zoom#zoom-transforms> for details.<br><br>**Note:** A reference to this function can be used to access the current zoom, at any time. For instance, if we have a node that shows a normal scale view of itself on hover, this function can be used to restrict the hover effect to only happen when the graph is actually at a reduced scale.<br>&nbsp; |

#### `TExposedGraphState`

This type gives access to the graph's current state, such as the current phase or the layout vertices. This is available to the container-level prop factories and the render field for `TDefEntry` elements of SVG layer configurations.

| Field | Type and description |
| :-- | :-- |
| edges | `TEdge[]` |
|  | The user provided edge data underlying the edges in the graph.<br>&nbsp; |
| layoutEdges | `TLayoutEdge[] \| null` |
|  | The edge data and the layout data. This is `null` if the layout is not yet generated.<br>&nbsp; |
| layoutGraph | `TLayoutGraph \| null` |
|  | The dimensions of the graph. `null` if the layout is not yet generated.<br>&nbsp; |
| layoutPhase | `ELayoutPhase` |
|  | The current phase of the graph.<br>&nbsp; |
| layoutVertices | `TLayoutVertex[] \| null` |
|  | The vertex data and the layout data. This is `null` if the layout is not yet generated.<br>&nbsp; |
| renderUtils | `TRendererUtils` |
|  | Utils for converting an ID local to the graph to globally unique in the document and fetching the current zoom transform.<br>&nbsp; |
| vertices | `TVertex[]` |
|  | The user provided vertex data underlying the nodes in the graph.<br>&nbsp; |
| zoomTransform | `ZoomTransform` |
|  | The current zoom transform on the graph.<br>&nbsp; |

`ELayoutPhase` is an enum of the phases of the graph layout process.

```tsx
enum ELayoutPhase {
  NoData = 'NoData',
  CalcSizes = 'CalcSizes',
  CalcPositions = 'CalcPositions',
  CalcEdges = 'CalcEdges',
  Done = 'Done',
}
```

#### `TContainerPropsSetter`

The type of the props factories for containers that allows props to be defined or generated.

This type is either a static collection of props to set on the container, a factory function to generate props (or `null`), or an array of either of these values.

```tsx
type TContainerPropsSetter =
  | Record<string, unknown>
  | ((input: TExposedGraphState) => Record<string, unknown> | null)
  | (Record<string, unknown> | ((input: TExposedGraphState) => Record<string, unknown> | null))[];
```

<<<<<<< HEAD
#### `TDefEntry`

This type allows you to add an element to a [`<defs>`](https://developer.mozilla.org/en-US/docs/Web/SVG/Element/defs) within an SVG layer or group of SVG layers. The main use of `defs` is to define markers for the edges, e.g. to add an arrow shape to the head of an edge.

| Field | Type and description |
| :-- | :-- |
| localId | `string` |
|  | **Required**<br>The ID part that must be unique within a graph. `localId` be unique within a `Digraph` instance. `localId` will then be prefixed with an ID that is unique to the instance `Digraph`, resulting in the final ID which is unique within the document. This final ID is then passed to `renderEntry` as the third argument.<br>&nbsp; |
| renderEntry | `TRenderDefEntryFn` _See below for details on the function signature._ |
|  | Provide a render function for the element that will be added to the `<defs>`.<br><br>**Note:** The fallback `renderEntry` function (i.e. the default value for this field) will return a `<marker>` suitable to be the `marker-end` reference on an edge's `<path>`. This `<marker>` will result in an arrow head.<br>&nbsp; |
| setOnEntry | `TContainerPropsSetter` |
|  | Specify props to be passed as the second argument to the `renderEntry` function. See [`TContainerPropsSetter`](#tcontainerpropssetter) for details on this field's type.<br>&nbsp; |

The signature for the `renderEntry` function is below.

```tsx
type TRenderDefEntryFn = (
  graphState: TExposedGraphState,
  entryProps: Record<string, unknown> | null,
  id: string
) => React.ReactElement;
```

|  | Argument | Type and description |
| :-: | :-- | :-- |
| 0 | graphState | `TExposedGraphState` |
|  |  | The current state of the graph. See [`TExposedGraphState`](#texposedgraphstate) for details.<br>&nbsp; |
| 1 | entryProps | `Record<string, unknown> | null` |
|  |  | The the result of evaluating `setOnEntry`.<br>&nbsp; |
| 2 | id | `string` |
|  |  | An ID, unique within the document, to be applied to the root-most element being returned from `renderEntry`.<br>&nbsp; |

=======
>>>>>>> fbe4a206
### `LayoutManager` options

The `LayoutManager` supports the following configuration options:

| Name | Type and description |
| :-- | :-- |
| totalMemory | `number` |
|  | This affects the total memeory available for the GraphViz Emscripten module instance. It's useful if you're hitting memory allocation errors. See [`totalMemory` reference](<https://github.com/mdaines/viz.js/wiki/API-(1.x)#totalmemory-option>). The value should be a power of two.<br>&nbsp; |
| useDotEdges | `boolean = false` |
|  | When `true` the dot edges are used; i.e. generating neato edge paths is skipped.<br>&nbsp; |
| splines | `string = "true"` |
|  | GraphViz [splines](https://www.graphviz.org/doc/info/attrs.html#d:splines) graph attribute.<br>&nbsp; |
| sep | `number = 0.5` |
|  | GraphViz [sep](https://www.graphviz.org/doc/info/attrs.html#d:sep) graph attribute, which defines the space margin around nodes.s<br>&nbsp; |
| rankdir | `'TB' \| 'LR' \| 'BT' \| 'RL' = 'LR'` |
|  | GraphViz [rankdir](https://www.graphviz.org/doc/info/attrs.html#d:rankdir) graph attribute, which defines the orientation of the layout.<br>&nbsp; |
| ranksep | `number = 5` |
|  | GraphViz [ranksep](https://www.graphviz.org/doc/info/attrs.html#d:ranksep) graph attribute, which defines the minimum distance between levels of nodes.<br>&nbsp; |
| nodesep | `number = 1.5` |
|  | GraphViz [nodesep](https://www.graphviz.org/doc/info/attrs.html#d:nodesep) graph attribute, which establishes the minimum distance between two adjacent nodes in the same level.<br>&nbsp; |

### `Digraph` props

| Name | Type and description |
| :-- | :-- |
| className | `string` |
|  | Added to the root-most `div` for the graph<br>&nbsp; |
| classNamePrefix | `string = "plexus"` |
|  | Applied as a CSS class and a prefix to element specific CSS classes for all elements within the graph.<br>&nbsp; |
| edges | `TEdge[]` |
|  | **Required**<br>The data underlying the edges in the graph.<br>&nbsp; |
| layers | `TLayer[]` |
|  | **Required**<br>The layers configuration. See below for details.<br>&nbsp; |
| layoutManager | `LayoutManager` |
|  | **Required**<br>The `LayoutManager` for this graph. Each graph should have it's own instance.<br>&nbsp; |
| measurableNodesKey | `string` |
|  | **Required**<br>This should be the `key` of the measurable nodes layer. **It is required and will throw a runtime error if the key from the measurable nodes layer does not match this prop.**<br>&nbsp; |
| minimap | `boolean` |
|  | Boolean flag to enable the minimap. If enabled, the `minimapClassName` should be set to something that will style it. \*\*The minimap has no builtin styling.<br>&nbsp; |
| minimapClassName | `string` |
|  | Added to the root-most container on the minimap.<br>&nbsp; |
| setOnGraph | `TContainerPropsSetter` |
|  | An optional prop that allows props to be defined for the root-most `div` element of the graph.<br>&nbsp; |
| style | `React.CSSProperties` |
|  | Set on the root-most container `div`.<br>&nbsp; |
| vertices | `TVertex[]` |
|  | **Required**<br>The data underlying the vertices in the graph.<br>&nbsp; |
| zoom | `boolean` |
|  | Boolean flag to enable zoom and pan.<br>&nbsp; |

### Layer configuration objects

#### Common to all layers

Configuration fields common to all layers.

| Name | Type and description |
| :-- | :-- |
| layerType | `"html" \| "svg"` |
|  | **Required**<br>Indicates the type of elements the layer will render. This determines the type of the container the elements are grouped into.<br><br>**Note:** This field is not required (or even allowed) on layers that are within HTML or SVG layers group. The layer inherits the value from the group.<br>&nbsp; |
| key | `string` |
|  | **Required**<br>This is used as the `key` prop on the resultant JSX and is required on all layers or layer groups.<br>&nbsp; |
| setOnContainer | `TContainerPropsSetter` |
|  | An optional field that allows props to be defined or generated for the container element of the layer.<br>&nbsp; |

#### Common to SVG layers, only

This configuration field is available only on SVG layers.

| Name | Type and description |
| :-- | :-- |
| defs | `TDefEntry[]` _See below for details on the `TDefEntry` type._ |
|  | `defs` allows you to add elements to a [`<defs>`](https://developer.mozilla.org/en-US/docs/Web/SVG/Element/defs) within an SVG layer or group of SVG layers. The main use of `defs` is to define markers for the edges. See `TDefEntry`, below, for details on configuring `defs`.<br>&nbsp; |

The `TDefEntry` type is defined as follows:

| Field | Type and description |
| :-- | :-- |
| localId | `string` |
|  | **Required**<br>The ID part that must be unique within a graph. `localId` be unique within a `LayeredDigraph` instance (TODO: rename). `localId` will then be prefixed with an ID that is unique to the instance `LayeredDigraph`, resulting in the final ID which is unique within the document. This final ID is then passed to `renderEntry` as the third argument.<br>&nbsp; |
| renderEntry | `TRenderDefEntryFn` _See below for details on the function signature._ |
|  | Provide a render function for the element that will be added to the `<defs>`.<br><br>**Note:** The fallback `renderEntry` function (i.e. the default value for this field) will return a `<marker>` suitable to be the `marker-end` reference on an edge's `<path>`. This `<marker>` will result in an arrow head.<br>&nbsp; |
| setOnEntry | `TContainerPropsSetter` |
|  | Specify props to be passed as the second argument to the `renderEntry` function. See [`TContainerPropsSetter`](#tcontainerpropssetter) for details on this field's type.<br>&nbsp; |

And, the signature for the `renderEntry` function is:

```tsx
type TRenderDefEntryFn = (
  graphState: TExposedGraphState,
  entryProps: Record<string, unknown> | null,
  id: string
) => React.ReactElement;
```

|  | Argument | Type and description |
| :-: | :-- | :-- |
| 0 | graphState | `TExposedGraphState` |
|  |  | The current state of the graph. See [`TExposedGraphState`](#texposedgraphstate) for details.<br>&nbsp; |
| 1 | entryProps | `Record<string, unknown> | null` |
|  |  | The the result of evaluating `setOnEntry`.<br>&nbsp; |
| 2 | id | `string` |
|  |  | An ID, unique within the document, to be applied to the root-most element being returned from `renderEntry`.<br>&nbsp; |

#### Measurable nodes layer

`Digraph` **requires one measurable nodes layer.**

In addition to the common layer configuration fields, the following fields are also available:

| Name | Type and description |
| :-- | :-- |
| measurable | `true` |
|  | **Required**<br>Indicates the layer of nodes should be used for determining the size of the nodes.<br>&nbsp; |
| setOnNode | `TMeasurableNodePropsSetter` _See below for details on this type._ |
|  | Allows props to be defined or generated for the container of the node. This is a `<div>` for HTML layers and a `<g>` for SVG layers. **Note:** The resultant props are applied to the container element; they are not passed on to the `renderNode` factory.<br>&nbsp; |
| renderNode | `TRenderMeasurableNodeFn` _See below for details on this type._ |
|  | **Required**<br>A factory function that is used to generate nodes from the `vertices` prop on the `Digraph` component. The generated node will be used to determine the size of the nodes, which is taken into account when laying out the graph. `renderNode` is invoked for each `TVertex`. The `TLayoutVertex` will be `null` until the graph layout is available. This function will have access to the `TRenderUtils`, which means it can access the current zoom transform, but it is not redrawn when the zoom transform changes.<br>&nbsp; |
| measureNode | `TMeasureNodeFn` _See below for details on this type._ |
|  | Overrides the default measuring of nodes.<br>&nbsp; |

sThe types for `setOnNode` and `renderNode` are distinct from the corresponding fields on a non-measurable nodes layer in that the first argument is the `TVertex`, and the `TLayoutVertex` argument is **only available after initial render**.

The type for `setOnNode` is similar to that of `setOnContainer` in that the value can also be either an object of props, a factory function, or an array of either.

```tsx
type TMeasurableNodePropsSetter =
  | Record<string, unknown>
  | TMeasurableNodePropsFn
  | (TMeasurableNodePropsFn | Record<string, unknown>)[];

type TMeasurableNodePropsFn = (
  vertex: TVertex,
  utils: TRendererUtils,
  layoutVertex: TLayoutVertex | null
) => Record<string, unknown> | null;
```

The type for the `renderNode` field.

```tsx
type TRenderMeasurableNodeFn = (
  vertex: TVertex,
  utils: TRendererUtils,
  layoutVertex: TLayoutVertex | null
) => React.ReactNode;
```

The type for `measureNode`.

```tsx
type TMeasureNodeFn = (vertex: TVertex, utils: TMeasureNodeUtils) => { height: number; width: number };

type TMeasureNodeUtils = {
  layerType: 'html' | 'svg';
  getWrapperSize: () => { height: number; width: number };
  getWrapper: () => TOneOfTwo<{ htmlWrapper: HTMLDivElement | null }, { svgWrapper: SVGGElement | null }>;
};
```

#### Nodes layer

Any number of nodes layers can be configured for a `Digraph`.

In addition to the common layer configuration fields, the following fields are also available:

| Name | Type and description |
| :-- | :-- |
| setOnNode | `TNodePropsSetter` |
|  | Allows props to be defined or generated for the container of the node. This is a `<div>` for HTML layers and a `<g>` for SVG layers. **Note:** The resultant props are applied to the container element; they are not passed on to the `renderNode` factory.<br>&nbsp; |
| renderNode | `TRenderNodeFn` |
|  | **Required**<br>A factory function that is used to generate nodes from the `TLayoutVertex` data. `renderNode` is invoked for each `TLayoutVertex`. Unlike measurable nodes layers, the `TLayoutVertex` will always be available. This function will have access to the `TRenderUtils`, which means it can access the current zoom transform, but it is not redrawn when the zoom transform changes.<br>&nbsp; |

The types for `setOnNode` and `renderNode` are distinct from the corresponding fields on a measurable nodes layer in that the `layoutVertex` argument is **always available**.

The type for `setOnNode` is similar to that of `setOnContainer` in that the value can also be either an object of props, a factory function, or an array of either.

```tsx
type TNodePropsSetter = Record<string, unknown> | TNodesPropsFn | (TNodesPropsFn | Record<string, unknown>)[];

type TNodesPropsFn = (
  layoutVertex: TLayoutVertex | null,
  utils: TRendererUtils
) => Record<string, unknown> | null;
```

The type for the `renderNode` field.

```tsx
type TRenderNodeFn = (layoutVertex: TLayoutVertex, utils: TRendererUtils) => React.ReactNode;
```

#### Edges layer

Any number of edges layers can be configured for a `Digraph`. Edges layers are more restrictive (or less mature) than nodes layers, at present:

- The `layerType` of edges layers must be `"svg"`
- Edges layers do not afford a `renderEdge` equivalent to the `renderNode`.

Thus, edges are less configurable than nodes (for now). If you need additional functionality, please [file a ticket](https://github.com/jaegertracing/jaeger-ui/issues/new?labels=plexus&title=Plexus+edge+enhancements).

The builtin renderer for edges draws a path based on the `pathPoints` field of the `TLayoutEdge` being rendered.

In addition to the common layer configuration fields, the following fields are also available:

| Name | Type and description |
| :-- | :-- |
| edges | `true` |
|  | **Required**<br>Indicates the layer will render edges.<br>&nbsp; |
| layerType | `"svg"` |
|  | **Required**<br>Edges must be SVG layers.<br>&nbsp; |
| markerEndId | `string` |
|  | This field should refer to an element to use as the [`marker-end`](https://developer.mozilla.org/en-US/docs/Web/SVG/Attribute/marker-end) for the edge `<path>`. A typical scenario matches the `markerEndId` to the `localId` of a `TDefEntry`. Each of the `localId` and `markerEndId` are passed through the `getLocalId()` util (TODO: reaname the util) to generate an ID unique within the document.<br>&nbsp; |
| markerStartId | `string` |
|  | The [`marker-start`](https://developer.mozilla.org/en-US/docs/Web/SVG/Attribute/marker-start) equivalent of the `markerEndId` field.<br>&nbsp; |
| setOnEdge | `TEdgePropsSetter` _See below for details on this type._ |
|  | Allows props to be defined or generated for the `<path>`. Unlike nodes, edges are not wrapped in a container. So, the resultant props are applied directly to the `<path>`.<br>&nbsp; |
| defs | `TDefEntry[]` |
|  | For edges, this is generally used to define arrows (or other markers) in order to indicate directionality. See [`TDefEntry`](https://github.com/tiffon/jaeger-ui/wiki/_new#tdefentry) for additional details.<br><br>The default functionality of a `TDefEntry` is suitable to be the `markerEnd` of an edge. To define an arrow head marker on an edge layer, simple set the `markerEndId` of the layer to the `localId` of the `TDefEntry`:<br><br>`{ defs: [{ localId: 'arrow' }], markerEndId: 'arrow', ...otherProps }`<br>&nbsp; |

The type for `setOnEdge` is similar to that of `setOnContainer` in that the value can also be either an object of props, a factory function, or an array of either.

```tsx
type TEdgePropsSetter = Record<string, unknown> | TEdgesPropsFn | (TEdgesPropsFn | Record<string, unknown>)[];

type TEdgesPropsFn = (edge: TLayoutEdge, utils: TRendererUtils) => Record<string, unknown> | null;
```

#### HTML and SVG layers group

An HTML layers group can be used to group multiple HTML layers together. And, the SVG layers group does the same for SVG layers.

Using a group is mainly only going to be useful if `zoom` is enabled on the `Digraph` or if you want to set props on a container that is common to the layers within the group.

Regarding zoom, using a group will cause the current zoom transform to be applied once to the entire group instead of individually to each of the layers within the group.

**Note:** Layers configured within the `layers` field of a group of layers inherit the `layerType` from the group. The individual layers should not have a `layerType` defined.

```tsx
type THtmlLayersGroup = {
  key: string;
  layerType: 'html';
  setOnContainer?: TSetOnContainer;
  layers: (TMeasurableNodesLayer | TNodesLayer)[];
};

type TSvgLayersGroup = {
  key: string;
  layerType: 'svg';
  setOnContainer?: TSetOnContainer;
  defs?: TDefEntry[];
  layers: (TEdgesLayer | TMeasurableNodesLayer | TNodesLayer)[];
};
```

### Builtin props factories

TODO(joe): remove `scaledStrokeWidth` since it's no longer necessary

plexus ships with a few functions that are suitable for use with the `setOnContainer` field.

#### `classNameIsSmall`

This utility returns `{ className: 'is-small' }` if the graph is zoom out to a small scale. If added to a `setOnContainer` field or the `setOnGraph` prop of the `Digraph` it will add the CSS class to the container when the graph is zoomed out to a small scale.

This util can be used to hide text when it would be too small to read:

```css
.demo-graph.is-small .demo-node {
  color: transparent;
}
```

```tsx
<Digraph
  edges={edges}
  vertices={vertices}
  setOnGraph={[{ className: 'demo-graph' }, classNameIsSmall]}
  layoutManager={lm}
  measurableNodesKey="nodes"
  layers={[
    {
      key: 'nodes',
      layerType: 'html',
      measurable: true,
      // Alternatively, it can be used on the nodes layer
      // setOnContainer: classNameIsSmall,
      renderNode: (vertex: TVertex) => vertex.name,
      setOnNode: { className: 'demo-node' },
    },
    {
      key: 'edges',
      edges: true,
      layerType: 'svg',
      defs: [{ localId: 'arrow' }],
      markerEndId: 'arrow',
    },
  ]}
/>
```

Alternatively, it could be set on the `setOnContainer` field of the nodes layer.

#### `scaleProperty.opacity`

This utility will generate a style prop with the opacity reduced as the view zooms out.

In the following example, the opacity of the edges will be reduced as the view is zoomed out.

```tsx
<Digraph
  edges={edges}
  vertices={vertices}
  layoutManager={lm}
  measurableNodesKey="nodes"
  layers={[
    {
      key: 'nodes',
      layerType: 'html',
      measurable: true,
      renderNode: (vertex: TVertex) => vertex.name,
    },
    {
      key: 'edges',
      edges: true,
      layerType: 'svg',
      setOnContainer: scaleProperty.opacity,
      defs: [{ localId: 'arrow' }],
      markerEndId: 'arrow',
    },
  ]}
/>
```

#### `scaleProperty.strokeOpacity`

This is the same as `scaleProperty.opacity` (above) but it reduces the `stroke-opacity` when the view is zoomed out.

#### `scaleProperty`

`scaleProperty` is a factory function for creating utilities like `scaleProperty.opacity` that interpolate the value of a CSS property based on the scale of the graph's zoom transform. For instance, `scaleProperty.opacity` reduces the opacity as the scale of the graph reduces (i.e. as the user zooms out).

The typedef for the factory is:

```tsx
function scaleProperty(
    property: keyof React.CSSProperties,
    valueMin: number = 0.3,
    valueMax: number = 1,
    expAdjuster: number = 0.5
) => (graphState: TExposedGraphState) => React.CSSProperties;
```

With the default values, the property will approach `0.3` as the scale of the zoom transform approaches `0`. The `expAdjuster` is an exponent applied to the linear change. By default, the interpolation is based on the square root of the linear change.

If you need something more expressive, take a look at `packages/plexus/src/Digraph/utils.tsx`, which `scaleProperty` wraps.

## Recipes

TODO:

- Recipe for borders that don't diminish when the view is zoomed out
- Recipe for node outlines, for emphasis, that don't diminish when the view is zoomed out
- Recipe for coloring edges based on their direction
- Recipe for animating edges to indicate directionality
- Recipe for showing a 1x scale view of a node, on hover, only when the graph is less than N scale

### Arrow heads

An arrow head, to indicate directionality, can be added to an edges layer by adding a `TDefEntry` which uses the builtin renderer. The `localId` of the `TDefEntry` must match the `markerEndId` of the edges layer.

```tsx
const edgesLayer = {
  key: 'edges',
  edges: true,
  layerType: 'svg',
  defs: [{ localId: 'edge-arrow' }],
  markerEndId: 'edge-arrow',
};
```

### UX + edges

Edges can be quite thin, visually, which doesn't really lend itself to adding interactivity. To mitigate this, two layers of edges can be used. The lower layer is the visible layer which has a fairly thin stroke. A second edges layer above that layer an have a larger `stroke-width` but the stroke color is set to `transparent`. On this larger stroke we add our interactivity.

```tsx
const edgeLayersGroup = {
  key: 'edges-layers',
  layerType: 'svg',
  defs: [{ localId: 'arrow-head' }],
  layers: [
    {
      key: 'edges',
      markerEndId: 'arrow-head',
      edges: true,
    },
    {
      key: 'edges-pointer-area',
      edges: true,
      setOnContainer: { style: { opacity: 0, strokeWidth: 4 } },
      setOnEdge: layoutEdge => ({
        onMouseOver: () => console.log('mouse over', layoutEdge),
        onMouseOut: () => console.log('mouse out', layoutEdge),
      }),
    },
  ],
};
```<|MERGE_RESOLUTION|>--- conflicted
+++ resolved
@@ -143,11 +143,7 @@
 const lm = new LayoutManager({ useDotEdges: true, rankdir: 'TB', ranksep: 1.1 });
 ```
 
-<<<<<<< HEAD
 ### `Digraph`
-=======
-### `LayeredDigraph`
->>>>>>> fbe4a206
 
 The bulk of the public API is the `Digraph` component.
 
@@ -496,41 +492,6 @@
   | (Record<string, unknown> | ((input: TExposedGraphState) => Record<string, unknown> | null))[];
 ```
 
-<<<<<<< HEAD
-#### `TDefEntry`
-
-This type allows you to add an element to a [`<defs>`](https://developer.mozilla.org/en-US/docs/Web/SVG/Element/defs) within an SVG layer or group of SVG layers. The main use of `defs` is to define markers for the edges, e.g. to add an arrow shape to the head of an edge.
-
-| Field | Type and description |
-| :-- | :-- |
-| localId | `string` |
-|  | **Required**<br>The ID part that must be unique within a graph. `localId` be unique within a `Digraph` instance. `localId` will then be prefixed with an ID that is unique to the instance `Digraph`, resulting in the final ID which is unique within the document. This final ID is then passed to `renderEntry` as the third argument.<br>&nbsp; |
-| renderEntry | `TRenderDefEntryFn` _See below for details on the function signature._ |
-|  | Provide a render function for the element that will be added to the `<defs>`.<br><br>**Note:** The fallback `renderEntry` function (i.e. the default value for this field) will return a `<marker>` suitable to be the `marker-end` reference on an edge's `<path>`. This `<marker>` will result in an arrow head.<br>&nbsp; |
-| setOnEntry | `TContainerPropsSetter` |
-|  | Specify props to be passed as the second argument to the `renderEntry` function. See [`TContainerPropsSetter`](#tcontainerpropssetter) for details on this field's type.<br>&nbsp; |
-
-The signature for the `renderEntry` function is below.
-
-```tsx
-type TRenderDefEntryFn = (
-  graphState: TExposedGraphState,
-  entryProps: Record<string, unknown> | null,
-  id: string
-) => React.ReactElement;
-```
-
-|  | Argument | Type and description |
-| :-: | :-- | :-- |
-| 0 | graphState | `TExposedGraphState` |
-|  |  | The current state of the graph. See [`TExposedGraphState`](#texposedgraphstate) for details.<br>&nbsp; |
-| 1 | entryProps | `Record<string, unknown> | null` |
-|  |  | The the result of evaluating `setOnEntry`.<br>&nbsp; |
-| 2 | id | `string` |
-|  |  | An ID, unique within the document, to be applied to the root-most element being returned from `renderEntry`.<br>&nbsp; |
-
-=======
->>>>>>> fbe4a206
 ### `LayoutManager` options
 
 The `LayoutManager` supports the following configuration options:
@@ -610,7 +571,7 @@
 | Field | Type and description |
 | :-- | :-- |
 | localId | `string` |
-|  | **Required**<br>The ID part that must be unique within a graph. `localId` be unique within a `LayeredDigraph` instance (TODO: rename). `localId` will then be prefixed with an ID that is unique to the instance `LayeredDigraph`, resulting in the final ID which is unique within the document. This final ID is then passed to `renderEntry` as the third argument.<br>&nbsp; |
+|  | **Required**<br>The ID part that must be unique within a graph. `localId` be unique within a `Digraph` instance. `localId` will then be prefixed with an ID that is unique to the instance `Digraph`, resulting in the final ID which is unique within the document. This final ID is then passed to `renderEntry` as the third argument.<br>&nbsp; |
 | renderEntry | `TRenderDefEntryFn` _See below for details on the function signature._ |
 |  | Provide a render function for the element that will be added to the `<defs>`.<br><br>**Note:** The fallback `renderEntry` function (i.e. the default value for this field) will return a `<marker>` suitable to be the `marker-end` reference on an edge's `<path>`. This `<marker>` will result in an arrow head.<br>&nbsp; |
 | setOnEntry | `TContainerPropsSetter` |
