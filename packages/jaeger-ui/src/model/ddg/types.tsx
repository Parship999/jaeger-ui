--- conflicted
+++ resolved
@@ -82,7 +82,6 @@
   Emphasized = 1 << 2, // eslint-disable-line no-bitwise
 }
 
-<<<<<<< HEAD
 export type TDdgSparseUrlState = {
   service?: string;
   operation?: string;
@@ -91,10 +90,7 @@
   visEncoding?: string;
 };
 
-export type TDdgRequiredUrlState = {
-=======
 export type TDdgModelParams = {
->>>>>>> 740b0d59
   service: string;
   operation?: string;
   start: number;
