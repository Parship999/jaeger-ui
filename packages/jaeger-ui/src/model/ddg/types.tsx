// Copyright (c) 2019 Uber Technologies, Inc.
//
// Licensed under the Apache License, Version 2.0 (the "License");
// you may not use this file except in compliance with the License.
// You may obtain a copy of the License at
//
// http://www.apache.org/licenses/LICENSE-2.0
//
// Unless required by applicable law or agreed to in writing, software
// distributed under the License is distributed on an "AS IS" BASIS,
// WITHOUT WARRANTIES OR CONDITIONS OF ANY KIND, either express or implied.
// See the License for the specific language governing permissions and
// limitations under the License.

import { TVertex } from '@jaegertracing/plexus/lib/types';

import PathElem from './PathElem';

export { default as PathElem } from './PathElem';

export enum EViewModifier {
  None,
  Hovered,
  Selected,
  Emphasized = 1 << 2, // eslint-disable-line no-bitwise
  PathHovered = 1 << 3, // eslint-disable-line no-bitwise
}

export enum EDdgDensity {
  ExternalVsInternal = 'ext-vs-int',
  MostConcise = 'mc',
  OnePerLevel = 'per-level',
  PreventPathEntanglement = 'ppe',
  UpstreamVsDownstream = 'up-vs-down',
}

export enum ECheckedStatus {
  Empty = 'Empty',
  Full = 'Full',
  Partial = 'Partial',
}

export enum EDirection {
  Upstream = -1,
  Downstream = 1,
}

export type TDdgPayloadEntry = {
  operation: string;
  service: string;
};

<<<<<<< HEAD
export type TDdgPayloadPath = {
  path: TDdgPayloadEntry[];
  trace_id: string; // eslint-disable-line camelcase
};

export type TDdgPayload = TDdgPayloadPath[];
=======
export type TDdgPayload = {
  dependencies: {
    path: TDdgPayloadEntry[];
    // TODO: Everett Tech Debt: Fix KeyValuePair types
    attributes: {
      key: 'exemplar_trace_id'; // eslint-disable-line camelcase
      value: string;
    }[];
  }[];
};
>>>>>>> 98530d62

export type TDdgService = {
  name: string;
  operations: Map<string, TDdgOperation>;
};

export type TDdgOperation = {
  name: string;
  pathElems: PathElem[];
  service: TDdgService;
};

export type TDdgServiceMap = Map<string, TDdgService>;

export type TDdgPath = {
  focalIdx: number;
  members: PathElem[];
  traceIDs: string[];
};

export type TDdgDistanceToPathElems = Map<number, PathElem[]>;

export type TDdgModel = {
  distanceToPathElems: TDdgDistanceToPathElems;
  hash: string;
  paths: TDdgPath[];
  services: TDdgServiceMap;
  visIdxToPathElem: PathElem[];
};

export type TDdgVertex = TVertex<{
  isFocalNode: boolean;
  key: string;
  operation: string | null;
  service: string;
}>;

export type TDdgSparseUrlState = {
  density: EDdgDensity;
  end?: number;
  hash?: string;
  operation?: string;
  service?: string;
  showOp: boolean;
  start?: number;
  visEncoding?: string;
};

export type TDdgModelParams = {
  service: string;
  operation?: string;
  start: number;
  end: number;
};

export type TDdgActionMeta = {
  query: TDdgModelParams;
};

export type TDdgAddViewModifierPayload = TDdgModelParams & {
  // Number instead of EViewModifier so that multiple views can be changed at once.
  viewModifier: number;
  visibilityIndices: number[];
};

export type TDdgClearViewModifiersFromIndicesPayload = TDdgAddViewModifierPayload & { viewModifier?: void };

export type TDdgRemoveViewModifierFromIndicesPayload = TDdgAddViewModifierPayload;

export type TDdgRemoveViewModifierPayload = TDdgAddViewModifierPayload & { visibilityIndices?: void };

export type TDdgViewModifierRemovalPayload =
  | TDdgClearViewModifiersFromIndicesPayload
  | TDdgRemoveViewModifierFromIndicesPayload
  | TDdgRemoveViewModifierPayload;

export type THop = { distance: number; fullness: ECheckedStatus };<|MERGE_RESOLUTION|>--- conflicted
+++ resolved
@@ -50,25 +50,18 @@
   service: string;
 };
 
-<<<<<<< HEAD
 export type TDdgPayloadPath = {
   path: TDdgPayloadEntry[];
-  trace_id: string; // eslint-disable-line camelcase
+  // TODO: Everett Tech Debt: Fix KeyValuePair types
+  attributes: {
+    key: 'exemplar_trace_id'; // eslint-disable-line camelcase
+    value: string;
+  }[];
 };
 
-export type TDdgPayload = TDdgPayloadPath[];
-=======
 export type TDdgPayload = {
-  dependencies: {
-    path: TDdgPayloadEntry[];
-    // TODO: Everett Tech Debt: Fix KeyValuePair types
-    attributes: {
-      key: 'exemplar_trace_id'; // eslint-disable-line camelcase
-      value: string;
-    }[];
-  }[];
+  dependencies: TDdgPayloadPath[];
 };
->>>>>>> 98530d62
 
 export type TDdgService = {
   name: string;
