// Copyright (c) 2019 Uber Technologies, Inc.
//
// Licensed under the Apache License, Version 2.0 (the "License");
// you may not use this file except in compliance with the License.
// You may obtain a copy of the License at
//
// http://www.apache.org/licenses/LICENSE-2.0
//
// Unless required by applicable law or agreed to in writing, software
// distributed under the License is distributed on an "AS IS" BASIS,
// WITHOUT WARRANTIES OR CONDITIONS OF ANY KIND, either express or implied.
// See the License for the specific language governing permissions and
// limitations under the License.

import * as React from 'react';
import { History as RouterHistory, Location } from 'history';
import _get from 'lodash/get';
import { bindActionCreators, Dispatch } from 'redux';
import { connect } from 'react-redux';

import Header from './Header';
import Graph from './Graph';
<<<<<<< HEAD
import { getUrl, getUrlState, ROUTE_PATH } from './url';
=======
import { getUrl, getUrlState, sanitizeUrlState } from './url';
>>>>>>> 98530d62
import ErrorMessage from '../common/ErrorMessage';
import LoadingIndicator from '../common/LoadingIndicator';
import { extractUiFindFromState, TExtractUiFindFromStateReturn } from '../common/UiFindInput';
import ddgActions from '../../actions/ddg';
import * as jaegerApiActions from '../../actions/jaeger-api';
import { fetchedState } from '../../constants';
import getStateEntryKey from '../../model/ddg/getStateEntryKey';
import GraphModel, { makeGraph } from '../../model/ddg/GraphModel';
import {
  EDirection,
  TDdgModelParams,
  TDdgSparseUrlState,
  TDdgVertex,
  EDdgDensity,
  EViewModifier,
} from '../../model/ddg/types';
import { encodeDistance } from '../../model/ddg/visibility-codec';
import { ReduxState } from '../../types';
import { TDdgStateEntry } from '../../types/TDdgState';

import './index.css';

export type TDispatchProps = {
  addViewModifier: (kwarg: TDdgModelParams & { viewModifier: number; visibilityIndices: number[] }) => void;
  fetchDeepDependencyGraph: (query: TDdgModelParams) => void;
  fetchServices: () => void;
  fetchServiceOperations: (service: string) => void;
  removeViewModifierFromIndices: (
    kwarg: TDdgModelParams & { viewModifier: number; visibilityIndices: number[] }
  ) => void;
};

export type TReduxProps = TExtractUiFindFromStateReturn & {
  graph: GraphModel | undefined;
  graphState?: TDdgStateEntry;
  operationsForService: Record<string, string[]>;
  services?: string[] | null;
  urlState: TDdgSparseUrlState;
};

export type TOwnProps = {
  baseUrl: string;
  extraUrlArgs?: { [key: string]: unknown };
  history: RouterHistory;
  location: Location;
  showSvcOpsHeader: boolean;
};

export type TProps = TDispatchProps & TReduxProps & TOwnProps;

// export for tests
export class DeepDependencyGraphPageImpl extends React.PureComponent<TProps> {
  static defaultProps = {
    showSvcOpsHeader: true,
    baseUrl: ROUTE_PATH,
  };

  static fetchModelIfStale(props: TProps) {
    const { fetchDeepDependencyGraph, graphState = null, urlState } = props;
    const { service, operation } = urlState;
    // backend temporarily requires service and operation
    if (!graphState && service && operation) {
      fetchDeepDependencyGraph({ service, operation, start: 0, end: 0 });
    }
  }

  constructor(props: TProps) {
    super(props);
    DeepDependencyGraphPageImpl.fetchModelIfStale(props);

    const { fetchServices, fetchServiceOperations, operationsForService, services, urlState } = props;
    const { service } = urlState;

    if (!services) {
      fetchServices();
    }
    if (service && !Reflect.has(operationsForService, service)) {
      fetchServiceOperations(service);
    }
  }

  componentWillReceiveProps(nextProps: TProps) {
    /* istanbul ignore next */
    DeepDependencyGraphPageImpl.fetchModelIfStale(nextProps);
  }

  getVisiblePathElems = (key: string) => {
    const { graph, urlState } = this.props;
    if (graph) {
      return graph.getVertexVisiblePathElems(key, urlState.visEncoding);
    }
    return undefined;
  };

  setDistance = (distance: number, direction: EDirection) => {
    const { graphState } = this.props;
    const { visEncoding } = this.props.urlState;

    if (graphState && graphState.state === fetchedState.DONE) {
      const { model: ddgModel } = graphState;

      this.updateUrlState({
        visEncoding: encodeDistance({
          ddgModel,
          direction,
          distance,
          prevVisEncoding: visEncoding,
        }),
      });
    }
  };

  setDensity = (density: EDdgDensity) => this.updateUrlState({ density });

  setOperation = (operation: string) => {
    this.updateUrlState({ operation, visEncoding: undefined });
  };

  setService = (service: string) => {
    const { fetchServiceOperations, operationsForService } = this.props;
    if (!Reflect.has(operationsForService, service)) {
      fetchServiceOperations(service);
    }
    this.updateUrlState({ operation: undefined, service, visEncoding: undefined });
  };

  setViewModifier = (vertexKey: string, viewModifier: EViewModifier, enable: boolean) => {
    const { addViewModifier, graph, removeViewModifierFromIndices, urlState } = this.props;
    const { service, operation, visEncoding } = urlState;
    if (!graph || !service || !operation) {
      return;
    }
    const pathElems = graph.getVertexVisiblePathElems(vertexKey, visEncoding);
    if (!pathElems) {
      throw new Error(`Invalid vertex key to set view modifier for: ${vertexKey}`);
    }
    const visibilityIndices = pathElems.map(pe => pe.visibilityIdx);
    const fn = enable ? addViewModifier : removeViewModifierFromIndices;
    fn({
      operation,
      service,
      viewModifier,
      visibilityIndices,
      end: 0,
      start: 0,
    });
  };

  showVertices = (vertices: TDdgVertex[]) => {
    const { graph, urlState } = this.props;
    const { visEncoding } = urlState;
    if (!graph) return;
    this.updateUrlState({ visEncoding: graph.getVisWithVertices(vertices, visEncoding) });
  };

  toggleShowOperations = (enable: boolean) => this.updateUrlState({ showOp: enable });

  updateUrlState = (newValues: Partial<TDdgSparseUrlState>) => {
<<<<<<< HEAD
    const { uiFind, urlState, history, baseUrl, extraUrlArgs } = this.props;
    history.push(getUrl({ uiFind, ...urlState, ...newValues, ...extraUrlArgs }, baseUrl));
=======
    const { graphState, history, uiFind, urlState } = this.props;
    const getUrlArg = { uiFind, ...urlState, ...newValues };
    const hash = _get(graphState, 'model.hash');
    if (hash) getUrlArg.hash = hash;
    history.push(getUrl(getUrlArg));
>>>>>>> 98530d62
  };

  render() {
    const {
      baseUrl,
      extraUrlArgs,
      graph,
      graphState,
      operationsForService,
      services,
      uiFind,
      urlState,
      showSvcOpsHeader,
    } = this.props;
    const { density, operation, service, showOp, visEncoding } = urlState;
    const distanceToPathElems =
      graphState && graphState.state === fetchedState.DONE ? graphState.model.distanceToPathElems : undefined;
    const uiFindMatches = graph && graph.getVisibleUiFindMatches(uiFind, visEncoding);
    const hiddenUiFindMatches = graph && graph.getHiddenUiFindMatches(uiFind, visEncoding);

    let content: React.ReactElement | null = null;
    if (!graphState) {
      content = <h1>Enter query above</h1>;
    } else if (graphState.state === fetchedState.DONE && graph) {
      const { edges, vertices } = graph.getVisible(visEncoding);
      const { viewModifiers } = graphState;
      const { edges: edgesViewModifiers, vertices: verticesViewModifiers } = graph.getDerivedViewModifiers(
        visEncoding,
        viewModifiers
      );
      // TODO: using `key` here is a hack, debug digraph to fix the underlying issue
      content = (
        <Graph
          key={JSON.stringify(urlState)}
          density={density}
          edges={edges}
          edgesViewModifiers={edgesViewModifiers}
          getVisiblePathElems={this.getVisiblePathElems}
          setViewModifier={this.setViewModifier}
          showOp={showOp}
          uiFindMatches={uiFindMatches}
          vertices={vertices}
          verticesViewModifiers={verticesViewModifiers}
          baseUrl={baseUrl}
          extraUrlArgs={extraUrlArgs}
        />
      );
    } else if (graphState.state === fetchedState.LOADING) {
      content = <LoadingIndicator centered className="u-mt-vast" />;
    } else if (graphState.state === fetchedState.ERROR) {
      content = <ErrorMessage error={graphState.error} className="ub-m4" />;
    } else {
      content = (
        <div>
          <h1>Unknown graphState:</h1>
          <p>${JSON.stringify(graphState)}</p>
        </div>
      );
    }

    return (
      <div className="Ddg">
        <div>
          <Header
            showParameters={showSvcOpsHeader}
            density={density}
            distanceToPathElems={distanceToPathElems}
            hiddenUiFindMatches={hiddenUiFindMatches}
            operation={operation}
            operations={operationsForService[service || '']}
            service={service}
            services={services}
            setDensity={this.setDensity}
            setDistance={this.setDistance}
            setOperation={this.setOperation}
            setService={this.setService}
            showOperations={showOp}
            showVertices={this.showVertices}
            toggleShowOperations={this.toggleShowOperations}
            uiFindCount={uiFind ? uiFindMatches && uiFindMatches.size : undefined}
            visEncoding={visEncoding}
          />
        </div>
        <div className="Ddg--graphWrapper">{content}</div>
      </div>
    );
  }
}

// export for tests
export function mapStateToProps(state: ReduxState, ownProps: TOwnProps): TReduxProps {
  const { services: stServices } = state;
  const { services, operationsForService } = stServices;
  const urlState = getUrlState(ownProps.location.search);
  const { density, operation, service, showOp } = urlState;
  let graphState: TDdgStateEntry | undefined;
  // backend temporarily requires service and operation
  // if (service) {
  if (service && operation) {
    graphState = _get(state.ddg, getStateEntryKey({ service, operation, start: 0, end: 0 }));
  }
  let graph: GraphModel | undefined;
  if (graphState && graphState.state === fetchedState.DONE) {
    graph = makeGraph(graphState.model, showOp, density);
  }
  return {
    graph,
    graphState,
    services,
    operationsForService,
    urlState: sanitizeUrlState(urlState, _get(graphState, 'model.hash')),
    ...extractUiFindFromState(state),
  };
}

// export for traces ddg
export function mapDispatchToProps(dispatch: Dispatch<ReduxState>): TDispatchProps {
  const { fetchDeepDependencyGraph, fetchServiceOperations, fetchServices } = bindActionCreators(
    jaegerApiActions,
    dispatch
  );
  const { addViewModifier, removeViewModifierFromIndices } = bindActionCreators(ddgActions, dispatch);

  return {
    addViewModifier,
    fetchDeepDependencyGraph,
    fetchServiceOperations,
    fetchServices,
    removeViewModifierFromIndices,
  };
}

export default connect(
  mapStateToProps,
  mapDispatchToProps
)(DeepDependencyGraphPageImpl);<|MERGE_RESOLUTION|>--- conflicted
+++ resolved
@@ -20,11 +20,7 @@
 
 import Header from './Header';
 import Graph from './Graph';
-<<<<<<< HEAD
-import { getUrl, getUrlState, ROUTE_PATH } from './url';
-=======
-import { getUrl, getUrlState, sanitizeUrlState } from './url';
->>>>>>> 98530d62
+import { getUrl, getUrlState, sanitizeUrlState, ROUTE_PATH } from './url';
 import ErrorMessage from '../common/ErrorMessage';
 import LoadingIndicator from '../common/LoadingIndicator';
 import { extractUiFindFromState, TExtractUiFindFromStateReturn } from '../common/UiFindInput';
@@ -183,16 +179,11 @@
   toggleShowOperations = (enable: boolean) => this.updateUrlState({ showOp: enable });
 
   updateUrlState = (newValues: Partial<TDdgSparseUrlState>) => {
-<<<<<<< HEAD
-    const { uiFind, urlState, history, baseUrl, extraUrlArgs } = this.props;
-    history.push(getUrl({ uiFind, ...urlState, ...newValues, ...extraUrlArgs }, baseUrl));
-=======
-    const { graphState, history, uiFind, urlState } = this.props;
-    const getUrlArg = { uiFind, ...urlState, ...newValues };
+    const { baseUrl, extraUrlArgs, graphState, history, uiFind, urlState } = this.props;
+    const getUrlArg = { uiFind, ...urlState, ...newValues, ...extraUrlArgs };
     const hash = _get(graphState, 'model.hash');
     if (hash) getUrlArg.hash = hash;
-    history.push(getUrl(getUrlArg));
->>>>>>> 98530d62
+    history.push(getUrl(getUrlArg, baseUrl));
   };
 
   render() {
