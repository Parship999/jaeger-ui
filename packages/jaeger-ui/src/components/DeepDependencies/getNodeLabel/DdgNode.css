/*
Copyright (c) 2019 Uber Technologies, Inc.

Licensed under the Apache License, Version 2.0 (the "License");
you may not use this file except in compliance with the License.
You may obtain a copy of the License at

http://www.apache.org/licenses/LICENSE-2.0

Unless required by applicable law or agreed to in writing, software
distributed under the License is distributed on an "AS IS" BASIS,
WITHOUT WARRANTIES OR CONDITIONS OF ANY KIND, either express or implied.
See the License for the specific language governing permissions and
limitations under the License.
*/

.DdgNode--core {
  background: #fff;
  border: 1px solid #bbb;
  box-shadow: 0 0px 4px 1px rgba(0, 0, 0, 0.07);
  display: flex;
  min-width: 125px;
}

.DdgNode--core.is-focalNode {
  border-color: #eb2f96;
}

.DdgNode--labelWrapper {
  display: flex;
  flex-direction: column;
  justify-content: center;
}

.DdgNode--core.is-UiFindMatch {
  /* TODO: Joe, scalable indication */
  background-color: #fff3d7;
}

.DdgNode--core.is-focalNode::before {
  bottom: 0;
  content: '';
  left: 0;
  outline: 20px solid rgba(255, 255, 255, 0.2);
  position: absolute;
  right: 0;
  top: 0;
}
.DdgNode--core.is-focalNode::after {
  bottom: 0;
  content: '';
  left: 0;
  outline-offset: 20px;
  outline: 1px dashed #ec8cb475;
  position: absolute;
  right: 0;
  top: 0;
}

.DdgNode--focalMarker {
  align-items: center;
  background: #eb2f96;
  display: flex;
  padding: 0.3rem 0.15rem;
}

.DdgNode--label {
  margin: 0;
  padding: 0.5rem 0.75rem 0.3rem 0.75rem;
  white-space: nowrap;
}

.DdgNode--label:only-child {
<<<<<<< HEAD
  padding-top: 0.3rem;
=======
  padding: 0.5rem;
>>>>>>> 0bde55b6
}

.DdgNode--label:not(:first-child) {
  padding-top: 0.2rem;
}

.DdgNode--actionsWrapper {
  background: #fff;
  border-radius: 3px;
  border-bottom-left-radius: 0;
  border-bottom-right-radius: 0;
  bottom: 100%;
  box-shadow: 0 0px 4px 1px rgba(0, 0, 0, 0.1);
  left: 1em;
  opacity: 0;
  pointer-events: none;
  position: absolute;
  transition: opacity 0.1s;
  white-space: nowrap;
}

.DdgNode:hover > .DdgNode--actionsWrapper {
  opacity: 1;
  pointer-events: all;
}

.DdgNode--actionsItem {
  align-items: center;
  display: flex;
  padding: 0.5em;
}

.DdgNode--actionsItem:not(:hover) {
  color: inherit;
}

.DdgNode--actionsItemText {
  font-size: 0.9em;
  line-height: normal;
  margin-left: 0.5em;
}<|MERGE_RESOLUTION|>--- conflicted
+++ resolved
@@ -24,12 +24,6 @@
 
 .DdgNode--core.is-focalNode {
   border-color: #eb2f96;
-}
-
-.DdgNode--labelWrapper {
-  display: flex;
-  flex-direction: column;
-  justify-content: center;
 }
 
 .DdgNode--core.is-UiFindMatch {
@@ -71,11 +65,7 @@
 }
 
 .DdgNode--label:only-child {
-<<<<<<< HEAD
-  padding-top: 0.3rem;
-=======
   padding: 0.5rem;
->>>>>>> 0bde55b6
 }
 
 .DdgNode--label:not(:first-child) {
