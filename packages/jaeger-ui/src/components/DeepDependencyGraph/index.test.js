// Copyright (c) 2019 Uber Technologies, Inc.
//
// Licensed under the Apache License, Version 2.0 (the "License");
// you may not use this file except in compliance with the License.
// You may obtain a copy of the License at
//
// http://www.apache.org/licenses/LICENSE-2.0
//
// Unless required by applicable law or agreed to in writing, software
// distributed under the License is distributed on an "AS IS" BASIS,
// WITHOUT WARRANTIES OR CONDITIONS OF ANY KIND, either express or implied.
// See the License for the specific language governing permissions and
// limitations under the License.

import * as React from 'react';
import { shallow } from 'enzyme';
import cloneDeep from 'lodash/cloneDeep';
import _set from 'lodash/set';

import { DeepDependencyGraphPageImpl, mapDispatchToProps, mapStateToProps } from '.';
<<<<<<< HEAD
import Graph from './Graph';
=======
import * as url from './url';
>>>>>>> 877138ac
import ErrorMessage from '../common/ErrorMessage';
import LoadingIndicator from '../common/LoadingIndicator';
import { fetchedState } from '../../constants';
import { stateKey } from '../../model/ddg/types';

describe('DeepDependencyGraphPage', () => {
  describe('DeepDependencyGraphPageImpl', () => {
    describe('shouldComponentUpdate', () => {
      const props = {
        start: 'testStart',
        end: 'testEnd',
        service: 'testService',
        operation: 'testOperation',
        visibilityKey: 'testVisKey',
        graphState: {
          uxState: new Map(),
          state: fetchedState.DONE,
        },
      };
      const ddgPageImpl = new DeepDependencyGraphPageImpl(props);

      it('returns false if props are unchanged', () => {
        expect(ddgPageImpl.shouldComponentUpdate({ ...props })).toBe(false);
      });

      it('returns false if irrelevant prop is changed', () => {
        expect(ddgPageImpl.shouldComponentUpdate({ ...props, irrelevantProp: 'ignored' })).toBe(false);
      });

      it('returns false if graphState uxState prop is changed', () => {
        const graphState = {
          ...props.graphState,
          uxState: new Map([[3, 4]]),
        };
        expect(ddgPageImpl.shouldComponentUpdate({ ...props, graphState })).toBe(false);
      });

      it('returns true if certain props change', () => {
        ['service', 'operation', 'start', 'end', 'visibilityKey', 'graphState.state'].forEach(prop => {
          const newProps = cloneDeep(props);
          _set(newProps, prop, 'new value');
          expect(ddgPageImpl.shouldComponentUpdate(newProps)).toBe(true);
        });
      });
    });

    describe('render', () => {
      it('renders message to query a ddg when no graphState is provided', () => {
        const message = shallow(<DeepDependencyGraphPageImpl />)
          .find('h1')
          .last();
        expect(message.text()).toBe('Enter query above');
      });

      it('renders LoadingIndicator when loading', () => {
        const wrapper = shallow(<DeepDependencyGraphPageImpl graphState={{ state: fetchedState.LOADING }} />);
        expect(wrapper.find(LoadingIndicator)).toHaveLength(1);
      });

      it('renders ErrorMessage when erred', () => {
        const error = 'Some API error';
        const errorComponent = shallow(
          <DeepDependencyGraphPageImpl graphState={{ error, state: fetchedState.ERROR }} />
        ).find(ErrorMessage);
        expect(errorComponent).toHaveLength(1);
        expect(errorComponent.prop('error')).toBe(error);
      });

      it('renders graph when done', () => {
        const wrapper = shallow(<DeepDependencyGraphPageImpl graphState={{ state: fetchedState.DONE }} />);
        expect(wrapper.find(Graph)).toHaveLength(1);
      });

      it('renders indication of unknown graphState', () => {
        const state = 'invalid state';
        const unknownIndication = shallow(<DeepDependencyGraphPageImpl graphState={{ state }} />)
          .find('div')
          .find('div')
          .last()
          .text();
        expect(unknownIndication).toMatch(new RegExp(state));
        expect(unknownIndication).toMatch(/Unknown graphState/);
      });
    });
  });

  describe('mapDispatchToProps()', () => {
    it('creates the actions correctly', () => {
      expect(mapDispatchToProps(() => {})).toEqual({
        fetchDeepDependencyGraph: expect.any(Function),
      });
    });
  });

  describe('mapStateToProps()', () => {
    const start = 'testStart';
    const end = 'testEnd';
    const service = 'testService';
    const operation = 'testOperation';
    const search = '?someParam=someValue';
    const expected = {
      start,
      end,
      service,
      operation,
    };
    let getUrlStateSpy;

    beforeAll(() => {
      getUrlStateSpy = jest.spyOn(url, 'getUrlState');
    });

    beforeEach(() => {
      getUrlStateSpy.mockReset();
    });

    it('uses gets relevant params from location.search', () => {
      getUrlStateSpy.mockReturnValue(expected);
      const result = mapStateToProps({}, { location: { search } });
      expect(result).toEqual(expected);
      expect(getUrlStateSpy).toHaveBeenLastCalledWith(search);
    });

    it('includes graphState iff location.search has service, start, end, and optionally operation', () => {
      const graphState = 'testGraphState';
      const graphStateWithoutOp = 'testGraphStateWithoutOp';
      const reduxState = {};
      _set(reduxState, ['deepDependencyGraph', stateKey(service, operation, start, end)], graphState);
      _set(
        reduxState,
        ['deepDependencyGraph', stateKey(service, undefined, start, end)],
        graphStateWithoutOp
      );

      getUrlStateSpy.mockReturnValue(expected);
      const result = mapStateToProps(reduxState, { location: { search } });
      expect(result.graphState).toEqual(graphState);

      const { operation: _op, ...rest } = expected;
      getUrlStateSpy.mockReturnValue(rest);
      const resultWithoutOp = mapStateToProps(reduxState, { location: { search } });
      expect(resultWithoutOp.graphState).toEqual(graphStateWithoutOp);

      getUrlStateSpy.mockReturnValue({});
      const resultWithoutParams = mapStateToProps(reduxState, { location: { search } });
      expect(resultWithoutParams.graphState).toBeUndefined();
    });
  });
});<|MERGE_RESOLUTION|>--- conflicted
+++ resolved
@@ -18,11 +18,8 @@
 import _set from 'lodash/set';
 
 import { DeepDependencyGraphPageImpl, mapDispatchToProps, mapStateToProps } from '.';
-<<<<<<< HEAD
+import * as url from './url';
 import Graph from './Graph';
-=======
-import * as url from './url';
->>>>>>> 877138ac
 import ErrorMessage from '../common/ErrorMessage';
 import LoadingIndicator from '../common/LoadingIndicator';
 import { fetchedState } from '../../constants';
@@ -30,18 +27,21 @@
 
 describe('DeepDependencyGraphPage', () => {
   describe('DeepDependencyGraphPageImpl', () => {
-    describe('shouldComponentUpdate', () => {
-      const props = {
+    const props = {
+      urlState: {
         start: 'testStart',
         end: 'testEnd',
         service: 'testService',
         operation: 'testOperation',
         visibilityKey: 'testVisKey',
-        graphState: {
-          uxState: new Map(),
-          state: fetchedState.DONE,
-        },
-      };
+      },
+      graphState: {
+        uxState: new Map(),
+        state: fetchedState.DONE,
+      },
+    };
+
+    describe('shouldComponentUpdate', () => {
       const ddgPageImpl = new DeepDependencyGraphPageImpl(props);
 
       it('returns false if props are unchanged', () => {
@@ -71,34 +71,38 @@
 
     describe('render', () => {
       it('renders message to query a ddg when no graphState is provided', () => {
-        const message = shallow(<DeepDependencyGraphPageImpl />)
+        const message = shallow(<DeepDependencyGraphPageImpl {...props} graphState={undefined} />)
           .find('h1')
           .last();
         expect(message.text()).toBe('Enter query above');
       });
 
       it('renders LoadingIndicator when loading', () => {
-        const wrapper = shallow(<DeepDependencyGraphPageImpl graphState={{ state: fetchedState.LOADING }} />);
+        const wrapper = shallow(
+          <DeepDependencyGraphPageImpl {...props} graphState={{ state: fetchedState.LOADING }} />
+        );
         expect(wrapper.find(LoadingIndicator)).toHaveLength(1);
       });
 
       it('renders ErrorMessage when erred', () => {
         const error = 'Some API error';
         const errorComponent = shallow(
-          <DeepDependencyGraphPageImpl graphState={{ error, state: fetchedState.ERROR }} />
+          <DeepDependencyGraphPageImpl {...props} graphState={{ error, state: fetchedState.ERROR }} />
         ).find(ErrorMessage);
         expect(errorComponent).toHaveLength(1);
         expect(errorComponent.prop('error')).toBe(error);
       });
 
       it('renders graph when done', () => {
-        const wrapper = shallow(<DeepDependencyGraphPageImpl graphState={{ state: fetchedState.DONE }} />);
+        const wrapper = shallow(
+          <DeepDependencyGraphPageImpl {...props} graphState={{ state: fetchedState.DONE }} />
+        );
         expect(wrapper.find(Graph)).toHaveLength(1);
       });
 
       it('renders indication of unknown graphState', () => {
         const state = 'invalid state';
-        const unknownIndication = shallow(<DeepDependencyGraphPageImpl graphState={{ state }} />)
+        const unknownIndication = shallow(<DeepDependencyGraphPageImpl {...props} graphState={{ state }} />)
           .find('div')
           .find('div')
           .last()
@@ -124,10 +128,12 @@
     const operation = 'testOperation';
     const search = '?someParam=someValue';
     const expected = {
-      start,
-      end,
-      service,
-      operation,
+      urlState: {
+        start,
+        end,
+        service,
+        operation,
+      },
     };
     let getUrlStateSpy;
 
@@ -140,7 +146,7 @@
     });
 
     it('uses gets relevant params from location.search', () => {
-      getUrlStateSpy.mockReturnValue(expected);
+      getUrlStateSpy.mockReturnValue(expected.urlState);
       const result = mapStateToProps({}, { location: { search } });
       expect(result).toEqual(expected);
       expect(getUrlStateSpy).toHaveBeenLastCalledWith(search);
@@ -157,11 +163,11 @@
         graphStateWithoutOp
       );
 
-      getUrlStateSpy.mockReturnValue(expected);
+      getUrlStateSpy.mockReturnValue(expected.urlState);
       const result = mapStateToProps(reduxState, { location: { search } });
       expect(result.graphState).toEqual(graphState);
 
-      const { operation: _op, ...rest } = expected;
+      const { operation: _op, ...rest } = expected.urlState;
       getUrlStateSpy.mockReturnValue(rest);
       const resultWithoutOp = mapStateToProps(reduxState, { location: { search } });
       expect(resultWithoutOp.graphState).toEqual(graphStateWithoutOp);
